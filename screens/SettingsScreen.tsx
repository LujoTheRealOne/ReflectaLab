--- conflicted
+++ resolved
@@ -20,14 +20,11 @@
 import { useAnalytics } from '@/hooks/useAnalytics';
 import { useInsights } from '@/hooks/useInsights';
 import { useNotificationPermissions } from '@/hooks/useNotificationPermissions';
-<<<<<<< HEAD
 import { useRevenueCat } from '@/hooks/useRevenueCat';
 import { useOnboardingProgress } from '@/hooks/useOnboardingProgress';
 import { useSettingsCache } from '@/hooks/useSettingsCache';
 import { useActiveCommitments } from '@/hooks/useActiveCommitments';
-=======
 import { useBiometricAuth } from '@/hooks/useBiometricAuth';
->>>>>>> f8cb111c
 import { useNavigation } from '@react-navigation/native';
 import * as Application from 'expo-application';
 import * as Haptics from 'expo-haptics';
@@ -54,7 +51,7 @@
     permissionStatus,
     checkPermissions
   } = useNotificationPermissions();
-<<<<<<< HEAD
+  
   const { 
     initialized: rcInitializedLive, 
     isPro: isProLive, 
@@ -69,7 +66,6 @@
 
   // Active commitments hook
   const { commitments, loading: commitmentsLoading, checkInCommitment } = useActiveCommitments();
-=======
   
   const {
     isSupported: biometricSupported,
@@ -79,7 +75,6 @@
     setBiometricEnabled,
     getAuthTypeLabel,
   } = useBiometricAuth();
->>>>>>> f8cb111c
 
   // State for toggles
   const [pushNotificationsEnabled, setPushNotificationsEnabled] = useState(false);
@@ -360,7 +355,6 @@
     }
   }, [isLoading, coachingMessages, saveCoachingMessagesPreference]);
 
-<<<<<<< HEAD
   // Handle commitment check-in
   const handleCommitmentCheckIn = useCallback(async (commitmentId: string, completed: boolean) => {
     if (isLoading) return;
@@ -382,7 +376,12 @@
         'Error',
         'Failed to update commitment. Please try again.',
         [{ text: 'OK', style: 'default' }]
-=======
+      );
+    } finally {
+      setIsLoading(false);
+    }
+  }, [isLoading, checkInCommitment]);
+
   // Handle biometric authentication toggle
   const handleBiometricToggle = useCallback(async (newValue: boolean) => {
     if (biometricLoading || isLoading) return;
@@ -419,21 +418,11 @@
           { text: 'Cancel', style: 'cancel' },
           { text: 'Open Settings', style: 'default', onPress: () => Linking.openSettings() }
         ] : [{ text: 'OK', style: 'default' }]
->>>>>>> f8cb111c
-      );
-    } finally {
-      setIsLoading(false);
-    }
-<<<<<<< HEAD
-  }, [isLoading, checkInCommitment]);
-
-=======
   }, [biometricLoading, isLoading, setBiometricEnabled]);
 
   const handleBack = () => {
     navigation.goBack();
   };
->>>>>>> f8cb111c
 
   const handleManageAccount = () => {
     try {
